--- conflicted
+++ resolved
@@ -64,13 +64,9 @@
   blobPropertyBag,
   screen = false,
   mediaRecorderOptions = null,
-<<<<<<< HEAD
   customMediaStream = null,
   stopStreamsOnStop = true,
-}: ReactMediaRecorderProps) => {
-=======
 }: ReactMediaRecorderHookProps): ReactMediaRecorderRenderProps {
->>>>>>> 3c5a433e
   const mediaRecorder = useRef<MediaRecorder | null>(null);
   const mediaChunks = useRef<Blob[]>([]);
   const mediaStream = useRef<MediaStream | null>(null);
